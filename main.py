# main.py
<<<<<<< HEAD
from fastapi import FastAPI, HTTPException, Depends, Security
=======
from fastapi import FastAPI, HTTPException
>>>>>>> 19139b39
from fastapi.middleware.cors import CORSMiddleware
from pydantic import BaseModel
from supabase_client import supabase
from app_profile import router as me_router
<<<<<<< HEAD

from fastapi.security import HTTPBearer, HTTPAuthorizationCredentials
import random
import string

app = FastAPI()

# CORS（フロントのAuthorizationヘッダを通せるようにしている）
=======

app = FastAPI()

# CORS
>>>>>>> 19139b39
app.add_middleware(
    CORSMiddleware,
    allow_origins=["http://localhost:3000"],
    allow_credentials=True,
    allow_methods=["*"],
    allow_headers=["*"],
)

<<<<<<< HEAD
# 任意パスのOPTIONSに200（Preflight対策）
=======
# 任意パスのOPTIONSに200
>>>>>>> 19139b39
@app.options("/{rest_of_path:path}")
def preflight_handler(rest_of_path: str):
    return {}

<<<<<<< HEAD
# ← /me/profile を提供するルーターを**必ず**含める
=======
# ここを追加！
>>>>>>> 19139b39
app.include_router(me_router)

@app.get("/")
def read_root():
    return {"message": "Hello, World!"}

<<<<<<< HEAD
# ========================
# Auth DTO
# ========================
=======
>>>>>>> 19139b39
class UserSignUpRequest(BaseModel):
    email: str
    password: str

class UserSignInRequest(BaseModel):
    email: str
    password: str

<<<<<<< HEAD
# ========================
# Auth endpoints
# ========================
@app.post("/auth/signup", tags=["auth"])
=======
@app.post("/auth/signup")
>>>>>>> 19139b39
def signup(user_request: UserSignUpRequest):
    try:
        resp = supabase.auth.sign_up({
            "email": user_request.email,
            "password": user_request.password,
        })
        if getattr(resp, "user", None):
            return {"message": "User signed up successfully. Check your email for confirmation."}
        raise HTTPException(status_code=500, detail="Internal server error.")
    except Exception as e:
        raise HTTPException(status_code=400, detail=str(e))

<<<<<<< HEAD
@app.post("/auth/signin", tags=["auth"])
=======
@app.post("/auth/signin")
>>>>>>> 19139b39
def signin(user_request: UserSignInRequest):
    try:
        resp = supabase.auth.sign_in_with_password({
            "email": user_request.email,
            "password": user_request.password,
        })
        if getattr(resp, "session", None):
            return {
                "message": "User signed in successfully.",
                "access_token": resp.session.access_token,
                "user": resp.user.dict() if getattr(resp, "user", None) else None,
            }
        raise HTTPException(status_code=500, detail="Internal server error.")
<<<<<<< HEAD
    except Exception as e:
        raise HTTPException(status_code=400, detail=str(e))

# ========================
# Security / current user
# ========================
bearer_scheme = HTTPBearer(auto_error=True)

def get_current_user(creds: HTTPAuthorizationCredentials = Security(bearer_scheme)):
    """
    SwaggerのAuthorize（鍵アイコン）でBearerトークンを登録すると、
    ここに自動で渡されるようになります。
    """
    try:
        user_info = supabase.auth.get_user(creds.credentials)
        return user_info.user
    except Exception:
        # 認証失敗は401（Not authenticatedは403だが、Bearer未設定時はSwaggerが403を返すこともある）
        raise HTTPException(status_code=401, detail="Invalid authentication credentials")

# ========================
# Rooms
# ========================
def generate_password(length: int = 6):
    chars = string.ascii_uppercase + string.digits
    return ''.join(random.choice(chars) for _ in range(length))

@app.post("/rooms", tags=["rooms"])
def create_room(current_user = Depends(get_current_user)):
    try:
        password = generate_password()
        response = supabase.table("rooms").insert({
            "host_id": current_user.id,
            "password": password
        }).execute()
        created_room = response.data[0] if response.data else None
        return {
            "message": "Room created successfully.",
            "room_id": created_room['id'] if created_room else None,
            "password": password
        }
    except Exception as e:
        raise HTTPException(status_code=500, detail=f"Database operation failed: {e}")
=======
    except Exception as e:
        raise HTTPException(status_code=400, detail=str(e))
>>>>>>> 19139b39
<|MERGE_RESOLUTION|>--- conflicted
+++ resolved
@@ -1,28 +1,19 @@
 # main.py
-<<<<<<< HEAD
 from fastapi import FastAPI, HTTPException, Depends, Security
-=======
-from fastapi import FastAPI, HTTPException
->>>>>>> 19139b39
 from fastapi.middleware.cors import CORSMiddleware
+from fastapi.security import HTTPBearer, HTTPAuthorizationCredentials
 from pydantic import BaseModel
 from supabase_client import supabase
 from app_profile import router as me_router
-<<<<<<< HEAD
-
-from fastapi.security import HTTPBearer, HTTPAuthorizationCredentials
 import random
 import string
 
-app = FastAPI()
+app = FastAPI(
+    title="CrystaRise API",
+    version="1.0.0"
+)
 
-# CORS（フロントのAuthorizationヘッダを通せるようにしている）
-=======
-
-app = FastAPI()
-
-# CORS
->>>>>>> 19139b39
+# ===== CORS =====
 app.add_middleware(
     CORSMiddleware,
     allow_origins=["http://localhost:3000"],
@@ -31,32 +22,21 @@
     allow_headers=["*"],
 )
 
-<<<<<<< HEAD
-# 任意パスのOPTIONSに200（Preflight対策）
-=======
-# 任意パスのOPTIONSに200
->>>>>>> 19139b39
+# ===== Preflight for any path =====
 @app.options("/{rest_of_path:path}")
 def preflight_handler(rest_of_path: str):
     return {}
 
-<<<<<<< HEAD
-# ← /me/profile を提供するルーターを**必ず**含める
-=======
-# ここを追加！
->>>>>>> 19139b39
+# ===== Include sub-routers =====
+# ※ /me/profile を提供
 app.include_router(me_router)
 
+# ===== Health =====
 @app.get("/")
 def read_root():
     return {"message": "Hello, World!"}
 
-<<<<<<< HEAD
-# ========================
-# Auth DTO
-# ========================
-=======
->>>>>>> 19139b39
+# ===== Auth DTO =====
 class UserSignUpRequest(BaseModel):
     email: str
     password: str
@@ -65,14 +45,8 @@
     email: str
     password: str
 
-<<<<<<< HEAD
-# ========================
-# Auth endpoints
-# ========================
+# ===== Auth endpoints =====
 @app.post("/auth/signup", tags=["auth"])
-=======
-@app.post("/auth/signup")
->>>>>>> 19139b39
 def signup(user_request: UserSignUpRequest):
     try:
         resp = supabase.auth.sign_up({
@@ -85,11 +59,7 @@
     except Exception as e:
         raise HTTPException(status_code=400, detail=str(e))
 
-<<<<<<< HEAD
 @app.post("/auth/signin", tags=["auth"])
-=======
-@app.post("/auth/signin")
->>>>>>> 19139b39
 def signin(user_request: UserSignInRequest):
     try:
         resp = supabase.auth.sign_in_with_password({
@@ -97,36 +67,42 @@
             "password": user_request.password,
         })
         if getattr(resp, "session", None):
+            user_obj = getattr(resp, "user", None)
+            user_payload = None
+            if user_obj:
+                # supabase-py v2 の user は属性アクセス可能
+                user_payload = {
+                    "id": getattr(user_obj, "id", None),
+                    "email": getattr(user_obj, "email", None),
+                    "user_metadata": getattr(user_obj, "user_metadata", None),
+                }
             return {
                 "message": "User signed in successfully.",
                 "access_token": resp.session.access_token,
-                "user": resp.user.dict() if getattr(resp, "user", None) else None,
+                "user": user_payload,
             }
         raise HTTPException(status_code=500, detail="Internal server error.")
-<<<<<<< HEAD
     except Exception as e:
         raise HTTPException(status_code=400, detail=str(e))
 
-# ========================
-# Security / current user
-# ========================
+# ===== Security: current user from Bearer =====
 bearer_scheme = HTTPBearer(auto_error=True)
 
 def get_current_user(creds: HTTPAuthorizationCredentials = Security(bearer_scheme)):
     """
-    SwaggerのAuthorize（鍵アイコン）でBearerトークンを登録すると、
-    ここに自動で渡されるようになります。
+    Swagger の Authorize（鍵アイコン）に Bearer <token> を入れると、
+    ここに自動で渡ってきます。
     """
     try:
         user_info = supabase.auth.get_user(creds.credentials)
-        return user_info.user
+        user = getattr(user_info, "user", None)
+        if not user or not getattr(user, "id", None):
+            raise HTTPException(status_code=401, detail="Invalid authentication credentials")
+        return user
     except Exception:
-        # 認証失敗は401（Not authenticatedは403だが、Bearer未設定時はSwaggerが403を返すこともある）
         raise HTTPException(status_code=401, detail="Invalid authentication credentials")
 
-# ========================
-# Rooms
-# ========================
+# ===== Rooms =====
 def generate_password(length: int = 6):
     chars = string.ascii_uppercase + string.digits
     return ''.join(random.choice(chars) for _ in range(length))
@@ -142,12 +118,8 @@
         created_room = response.data[0] if response.data else None
         return {
             "message": "Room created successfully.",
-            "room_id": created_room['id'] if created_room else None,
+            "room_id": created_room["id"] if created_room else None,
             "password": password
         }
     except Exception as e:
-        raise HTTPException(status_code=500, detail=f"Database operation failed: {e}")
-=======
-    except Exception as e:
-        raise HTTPException(status_code=400, detail=str(e))
->>>>>>> 19139b39
+        raise HTTPException(status_code=500, detail=f"Database operation failed: {e}")