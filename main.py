--- conflicted
+++ resolved
@@ -9,12 +9,7 @@
 # Sub-routers
 from app_profile import router as me_router
 from app_rooms import router as rooms_router
-<<<<<<< HEAD
-from app_crystal import router as crystal_router  # ★ crystals ルーターを追加
-=======
-from app_crystal import router as crystals_router  # ← 追加
-from starlette.status import HTTP_400_BAD_REQUEST, HTTP_500_INTERNAL_SERVER_ERROR
->>>>>>> af11e165
+from app_crystal import router as crystals_router  # 結晶系エンドポイント
 
 app = FastAPI(
     title="CrystaRise API",
@@ -41,18 +36,12 @@
     return {"ok": True, "message": "Hello, World!"}
 
 # ===== Include sub-routers =====
-<<<<<<< HEAD
-app.include_router(me_router)        # /me/*
-app.include_router(rooms_router)     # /rooms/*
-app.include_router(crystal_router)   # /crystals/*  ★ 追加
-=======
 # /me/* エンドポイント
 app.include_router(me_router)
-# /rooms/* エンドポイント（solo作成・参加などを集約）
+# /rooms/* エンドポイント（solo作成・参加など）
 app.include_router(rooms_router)
 # /crystals/* エンドポイント（結晶の作成・記録・集計）
-app.include_router(crystals_router)  # ← 追加
->>>>>>> af11e165
+app.include_router(crystals_router)
 
 # ===== Auth DTO =====
 class UserSignUpRequest(BaseModel):
@@ -61,10 +50,6 @@
 
 class UserSignInRequest(BaseModel):
     email: str
-    password: str
-
-class JoinRoomRequest(BaseModel):
-    room_id: str
     password: str
 
 # ===== Auth endpoints =====
